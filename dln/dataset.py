--- conflicted
+++ resolved
@@ -80,11 +80,9 @@
             test=dict(sentence=[], label=[]),
         )
         self.load_dataset()
-<<<<<<< HEAD
-        self.resize_and_compute_per_class(max_train_size, max_dev_size, max_test_size)
-=======
-        self.compute_train_per_class()
->>>>>>> 991de2bd
+        self.resize_and_compute_per_class(
+            max_train_size, max_dev_size, max_test_size
+        )
         self.reset()
 
         log_message("loaded dataset from %s ..." % self.data_path)
@@ -143,7 +141,6 @@
             y = [self.dataset["train"]["label"][i] for i in indices]
         return list(zip(x, y))
 
-<<<<<<< HEAD
     def resize_and_compute_per_class(self, max_train_size, max_dev_size, max_test_size):
         for split, max_size in zip(
             ("train", "dev", "test"),
@@ -173,33 +170,6 @@
                         1,
                     ).tolist()
                     i += 1
-=======
-    def resize(self, split, size):
-        indices = np.random.permutation(np.arange(len(self.dataset[split]["label"])))[
-            :size
-        ]
-        self.dataset[split]["label"] = [
-            self.dataset[split]["label"][i] for i in indices
-        ]
-        self.dataset[split]["sentence"] = [
-            self.dataset[split]["sentence"][i] for i in indices
-        ]
-
-    def compute_train_per_class(self):
-        train_per_class = defaultdict(list)
-        for index, label in enumerate(self.dataset["train"]["label"]):
-            train_per_class[label].append(index)
-        self.dataset["train_per_class"] = train_per_class
-
-        if self.num_train_examples > 0:
-            log_message(f"Cutting dataset to {self.num_train_examples} examples.")
-            indices = []
-            pick_order = self.rng.choice(
-                list(self.dataset["train_per_class"].keys()),
-                len(self.dataset["train_per_class"].keys()),
-                replace=False,
-            )
->>>>>>> 991de2bd
 
                 self.dataset[split]["sentence"] = [self.dataset[split]["sentence"][i] for i in indices]
                 self.dataset[split]["label"] = [self.dataset[split]["label"][i] for i in indices]
@@ -208,9 +178,6 @@
                 for index, label in enumerate(self.dataset[split]["label"]):
                     per_class[label].append(index)
                 self.dataset[split_per_class] = per_class
-
-    def reset(self):
-        self.train_pointer, self.dev_pointer, self.test_pointer = 0, 0, 0
 
     def reset(self):
         self.train_pointer, self.dev_pointer, self.test_pointer = 0, 0, 0
@@ -322,7 +289,6 @@
         return res_sentence, res_label
 
 
-<<<<<<< HEAD
 def init_dataset(
     dataset_id,
     seed,
@@ -332,9 +298,6 @@
     max_dev_size=-1,
     max_test_size=-1,
 ):
-=======
-def init_dataset(dataset_id, seed, data_dir, n_few_shots=-1, num_train_examples=-1):
->>>>>>> 991de2bd
     datasets = {
         "subj": OrderedPrompt,
         "mpqa": OrderedPrompt,
@@ -347,16 +310,11 @@
         "logical_deduction_seven_objects": BBH,
         "gsm8k": GSM8K,
     }
-<<<<<<< HEAD
     try:
         dataset_class = datasets[dataset_id]
     except KeyError:
         raise ValueError(f"Dataset {dataset_id} not found")
-    
-=======
-    assert dataset_id in datasets, f"Dataset {dataset_id} not found"
-    dataset_class = datasets[dataset_id]
->>>>>>> 991de2bd
+
     dataset = dataset_class(
         dataset_path=data_dir,
         dataset=dataset_id,
@@ -513,7 +471,6 @@
 
     def __init__(
         self,
-<<<<<<< HEAD
         dataset_path: str,
         dataset: str,
         seed: int,
@@ -526,18 +483,7 @@
     ):
         if use_label_mapping or append_options:
             log_message("GSM8K does not support label mapping or append options.")
-=======
-        dataset_path,
-        dataset,
-        seed,
-        use_label_mapping=False,
-        append_options=False,
-        n_few_shots=-1,
-        num_train_examples=-1,
-    ):
-        if use_label_mapping or append_options:
-            log_message("GSM8K does not support label mapping or append opptions.")
->>>>>>> 991de2bd
+
 
         super().__init__(
             dataset_path=dataset_path,
@@ -546,13 +492,9 @@
             use_label_mapping=False,
             append_options=False,
             n_few_shots=n_few_shots,
-<<<<<<< HEAD
             max_train_size=max_train_size,
             max_dev_size=max_dev_size,
             max_test_size=max_test_size,
-=======
-            num_train_examples=num_train_examples,
->>>>>>> 991de2bd
         )
 
     @staticmethod
