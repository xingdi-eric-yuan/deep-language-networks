--- conflicted
+++ resolved
@@ -11,13 +11,8 @@
 from torch.utils.tensorboard import SummaryWriter
 
 from dln.dataset import init_dataset
-<<<<<<< HEAD
-
-=======
->>>>>>> dcd2db65
 from dln.loss import LossRegistry
 from dln.operator import LLMRegistry, isolated_cost
-
 from dln.postprocessing import postprocess_prediction
 from dln.score import LogProbsScore
 from dln.vi.model import VILModel, log_message
